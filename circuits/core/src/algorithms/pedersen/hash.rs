// Copyright (C) 2019-2022 Aleo Systems Inc.
// This file is part of the snarkVM library.

// The snarkVM library is free software: you can redistribute it and/or modify
// it under the terms of the GNU General Public License as published by
// the Free Software Foundation, either version 3 of the License, or
// (at your option) any later version.

// The snarkVM library is distributed in the hope that it will be useful,
// but WITHOUT ANY WARRANTY; without even the implied warranty of
// MERCHANTABILITY or FITNESS FOR A PARTICULAR PURPOSE. See the
// GNU General Public License for more details.

// You should have received a copy of the GNU General Public License
// along with the snarkVM library. If not, see <https://www.gnu.org/licenses/>.

use super::*;

impl<E: Environment, const NUM_WINDOWS: usize, const WINDOW_SIZE: usize> Hash
    for Pedersen<E, NUM_WINDOWS, WINDOW_SIZE>
{
    type Input = Boolean<E>;
    type Output = Field<E>;

    /// Returns the Pedersen hash of the given input as a field element.
    fn hash(&self, input: &[Self::Input]) -> Self::Output {
        // Compute the Pedersen hash as an affine group element, and return the x-coordinate.
        self.hash_uncompressed(input).to_x_coordinate()
    }
}

impl<E: Environment, const NUM_WINDOWS: usize, const WINDOW_SIZE: usize>
    Metrics<dyn Hash<Input = Boolean<E>, Output = Field<E>>> for Pedersen<E, NUM_WINDOWS, WINDOW_SIZE>
{
    type Case = Vec<Mode>;

    #[inline]
    fn count(parameter: &Self::Case) -> Count {
        count!(Pedersen<E, NUM_WINDOWS, WINDOW_SIZE>, HashUncompressed<Input = Boolean<E>, Output = Group<E>>, parameter)
    }
}

impl<E: Environment, const NUM_WINDOWS: usize, const WINDOW_SIZE: usize>
    OutputMode<dyn Hash<Input = Boolean<E>, Output = Field<E>>> for Pedersen<E, NUM_WINDOWS, WINDOW_SIZE>
{
    type Case = Vec<Mode>;

    #[inline]
    fn output_mode(parameter: &Self::Case) -> Mode {
        output_mode!(Pedersen<E, NUM_WINDOWS, WINDOW_SIZE>, HashUncompressed<Input = Boolean<E>, Output = Group<E>>, parameter)
    }
}

#[cfg(test)]
mod tests {
    use super::*;
    use snarkvm_algorithms::{crh::PedersenCompressedCRH, CRH};
    use snarkvm_circuits_environment::Circuit;
    use snarkvm_curves::AffineCurve;
    use snarkvm_utilities::{test_rng, UniformRand};

    const ITERATIONS: u64 = 10;
    const MESSAGE: &str = "PedersenCircuit0";
    const WINDOW_SIZE_MULTIPLIER: usize = 8;

    type Projective = <<Circuit as Environment>::Affine as AffineCurve>::Projective;

    fn check_hash<const NUM_WINDOWS: usize, const WINDOW_SIZE: usize>(mode: Mode) {
        // Initialize the Pedersen hash.
        let native = PedersenCompressedCRH::<Projective, NUM_WINDOWS, WINDOW_SIZE>::setup(MESSAGE);
        let circuit = Pedersen::<Circuit, NUM_WINDOWS, WINDOW_SIZE>::setup(MESSAGE);
        // Determine the number of inputs.
        let num_input_bits = NUM_WINDOWS * WINDOW_SIZE;

        for i in 0..ITERATIONS {
            // Sample a random input.
            let input = (0..num_input_bits).map(|_| bool::rand(&mut test_rng())).collect::<Vec<bool>>();
            // Compute the expected hash.
            let expected = native.hash(&input).expect("Failed to hash native input");
            // Prepare the circuit input.
            let circuit_input: Vec<Boolean<_>> = Inject::new(mode, input);

            Circuit::scope(format!("Pedersen {mode} {i}"), || {
                // Perform the hash operation.
                let candidate = circuit.hash(&circuit_input);
                assert_eq!(expected, candidate.eject_value());

                // Check constraint counts and output mode.
                let modes = circuit_input.iter().map(|b| b.eject_mode()).collect::<Vec<_>>();
                assert_count!(
                    Pedersen<Circuit, NUM_WINDOWS, WINDOW_SIZE>,
                    HashUncompressed<Input = Boolean<Circuit>, Output = Group<Circuit>>,
                    &modes
                );
                assert_output_mode!(
                    Pedersen<Circuit, NUM_WINDOWS, WINDOW_SIZE>,
                    HashUncompressed<Input = Boolean<Circuit>, Output = Group<Circuit>>,
                    &modes,
                    candidate
                );
            });
        }
    }

    #[test]
    fn test_hash_constant() {
        // Set the number of windows, and modulate the window size.
<<<<<<< HEAD
        check_hash::<1, WINDOW_SIZE_MULTIPLIER>(Mode::Constant, 16, 0, 0, 0);
        check_hash::<1, { 2 * WINDOW_SIZE_MULTIPLIER }>(Mode::Constant, 24, 0, 0, 0);
        check_hash::<1, { 3 * WINDOW_SIZE_MULTIPLIER }>(Mode::Constant, 32, 0, 0, 0);
        check_hash::<1, { 4 * WINDOW_SIZE_MULTIPLIER }>(Mode::Constant, 40, 0, 0, 0);
        check_hash::<1, { 5 * WINDOW_SIZE_MULTIPLIER }>(Mode::Constant, 48, 0, 0, 0);

        // Set the window size, and modulate the number of windows.
        check_hash::<1, WINDOW_SIZE_MULTIPLIER>(Mode::Constant, 16, 0, 0, 0);
        check_hash::<2, WINDOW_SIZE_MULTIPLIER>(Mode::Constant, 24, 0, 0, 0);
        check_hash::<3, WINDOW_SIZE_MULTIPLIER>(Mode::Constant, 32, 0, 0, 0);
        check_hash::<4, WINDOW_SIZE_MULTIPLIER>(Mode::Constant, 40, 0, 0, 0);
        check_hash::<5, WINDOW_SIZE_MULTIPLIER>(Mode::Constant, 48, 0, 0, 0);
=======
        check_hash::<1, WINDOW_SIZE_MULTIPLIER>(Mode::Constant);
        check_hash::<1, { 2 * WINDOW_SIZE_MULTIPLIER }>(Mode::Constant);
        check_hash::<1, { 3 * WINDOW_SIZE_MULTIPLIER }>(Mode::Constant);
        check_hash::<1, { 4 * WINDOW_SIZE_MULTIPLIER }>(Mode::Constant);
        check_hash::<1, { 5 * WINDOW_SIZE_MULTIPLIER }>(Mode::Constant);

        // Set the window size, and modulate the number of windows.
        check_hash::<1, WINDOW_SIZE_MULTIPLIER>(Mode::Constant);
        check_hash::<2, WINDOW_SIZE_MULTIPLIER>(Mode::Constant);
        check_hash::<3, WINDOW_SIZE_MULTIPLIER>(Mode::Constant);
        check_hash::<4, WINDOW_SIZE_MULTIPLIER>(Mode::Constant);
        check_hash::<5, WINDOW_SIZE_MULTIPLIER>(Mode::Constant);
>>>>>>> 60ea10b9
    }

    #[test]
    fn test_hash_public() {
        // Set the number of windows, and modulate the window size.
<<<<<<< HEAD
        check_hash::<1, WINDOW_SIZE_MULTIPLIER>(Mode::Public, 14, 0, 42, 42);
        check_hash::<1, { 2 * WINDOW_SIZE_MULTIPLIER }>(Mode::Public, 30, 0, 90, 90);
        check_hash::<1, { 3 * WINDOW_SIZE_MULTIPLIER }>(Mode::Public, 46, 0, 138, 138);
        check_hash::<1, { 4 * WINDOW_SIZE_MULTIPLIER }>(Mode::Public, 62, 0, 186, 186);
        check_hash::<1, { 5 * WINDOW_SIZE_MULTIPLIER }>(Mode::Public, 78, 0, 234, 234);

        // Set the window size, and modulate the number of windows.
        check_hash::<1, WINDOW_SIZE_MULTIPLIER>(Mode::Public, 14, 0, 42, 42);
        check_hash::<2, WINDOW_SIZE_MULTIPLIER>(Mode::Public, 30, 0, 90, 90);
        check_hash::<3, WINDOW_SIZE_MULTIPLIER>(Mode::Public, 46, 0, 138, 138);
        check_hash::<4, WINDOW_SIZE_MULTIPLIER>(Mode::Public, 62, 0, 186, 186);
        check_hash::<5, WINDOW_SIZE_MULTIPLIER>(Mode::Public, 78, 0, 234, 234);
=======
        check_hash::<1, WINDOW_SIZE_MULTIPLIER>(Mode::Public);
        check_hash::<1, { 2 * WINDOW_SIZE_MULTIPLIER }>(Mode::Public);
        check_hash::<1, { 3 * WINDOW_SIZE_MULTIPLIER }>(Mode::Public);
        check_hash::<1, { 4 * WINDOW_SIZE_MULTIPLIER }>(Mode::Public);
        check_hash::<1, { 5 * WINDOW_SIZE_MULTIPLIER }>(Mode::Public);

        // Set the window size, and modulate the number of windows.
        check_hash::<1, WINDOW_SIZE_MULTIPLIER>(Mode::Public);
        check_hash::<2, WINDOW_SIZE_MULTIPLIER>(Mode::Public);
        check_hash::<3, WINDOW_SIZE_MULTIPLIER>(Mode::Public);
        check_hash::<4, WINDOW_SIZE_MULTIPLIER>(Mode::Public);
        check_hash::<5, WINDOW_SIZE_MULTIPLIER>(Mode::Public);
>>>>>>> 60ea10b9
    }

    #[test]
    fn test_hash_private() {
        // Set the number of windows, and modulate the window size.
<<<<<<< HEAD
        check_hash::<1, WINDOW_SIZE_MULTIPLIER>(Mode::Private, 14, 0, 42, 42);
        check_hash::<1, { 2 * WINDOW_SIZE_MULTIPLIER }>(Mode::Private, 30, 0, 90, 90);
        check_hash::<1, { 3 * WINDOW_SIZE_MULTIPLIER }>(Mode::Private, 46, 0, 138, 138);
        check_hash::<1, { 4 * WINDOW_SIZE_MULTIPLIER }>(Mode::Private, 62, 0, 186, 186);
        check_hash::<1, { 5 * WINDOW_SIZE_MULTIPLIER }>(Mode::Private, 78, 0, 234, 234);

        // Set the window size, and modulate the number of windows.
        check_hash::<1, WINDOW_SIZE_MULTIPLIER>(Mode::Private, 14, 0, 42, 42);
        check_hash::<2, WINDOW_SIZE_MULTIPLIER>(Mode::Private, 30, 0, 90, 90);
        check_hash::<3, WINDOW_SIZE_MULTIPLIER>(Mode::Private, 46, 0, 138, 138);
        check_hash::<4, WINDOW_SIZE_MULTIPLIER>(Mode::Private, 62, 0, 186, 186);
        check_hash::<5, WINDOW_SIZE_MULTIPLIER>(Mode::Private, 78, 0, 234, 234);
=======
        check_hash::<1, WINDOW_SIZE_MULTIPLIER>(Mode::Private);
        check_hash::<1, { 2 * WINDOW_SIZE_MULTIPLIER }>(Mode::Private);
        check_hash::<1, { 3 * WINDOW_SIZE_MULTIPLIER }>(Mode::Private);
        check_hash::<1, { 4 * WINDOW_SIZE_MULTIPLIER }>(Mode::Private);
        check_hash::<1, { 5 * WINDOW_SIZE_MULTIPLIER }>(Mode::Private);

        // Set the window size, and modulate the number of windows.
        check_hash::<1, WINDOW_SIZE_MULTIPLIER>(Mode::Private);
        check_hash::<2, WINDOW_SIZE_MULTIPLIER>(Mode::Private);
        check_hash::<3, WINDOW_SIZE_MULTIPLIER>(Mode::Private);
        check_hash::<4, WINDOW_SIZE_MULTIPLIER>(Mode::Private);
        check_hash::<5, WINDOW_SIZE_MULTIPLIER>(Mode::Private);
>>>>>>> 60ea10b9
    }
}<|MERGE_RESOLUTION|>--- conflicted
+++ resolved
@@ -105,20 +105,6 @@
     #[test]
     fn test_hash_constant() {
         // Set the number of windows, and modulate the window size.
-<<<<<<< HEAD
-        check_hash::<1, WINDOW_SIZE_MULTIPLIER>(Mode::Constant, 16, 0, 0, 0);
-        check_hash::<1, { 2 * WINDOW_SIZE_MULTIPLIER }>(Mode::Constant, 24, 0, 0, 0);
-        check_hash::<1, { 3 * WINDOW_SIZE_MULTIPLIER }>(Mode::Constant, 32, 0, 0, 0);
-        check_hash::<1, { 4 * WINDOW_SIZE_MULTIPLIER }>(Mode::Constant, 40, 0, 0, 0);
-        check_hash::<1, { 5 * WINDOW_SIZE_MULTIPLIER }>(Mode::Constant, 48, 0, 0, 0);
-
-        // Set the window size, and modulate the number of windows.
-        check_hash::<1, WINDOW_SIZE_MULTIPLIER>(Mode::Constant, 16, 0, 0, 0);
-        check_hash::<2, WINDOW_SIZE_MULTIPLIER>(Mode::Constant, 24, 0, 0, 0);
-        check_hash::<3, WINDOW_SIZE_MULTIPLIER>(Mode::Constant, 32, 0, 0, 0);
-        check_hash::<4, WINDOW_SIZE_MULTIPLIER>(Mode::Constant, 40, 0, 0, 0);
-        check_hash::<5, WINDOW_SIZE_MULTIPLIER>(Mode::Constant, 48, 0, 0, 0);
-=======
         check_hash::<1, WINDOW_SIZE_MULTIPLIER>(Mode::Constant);
         check_hash::<1, { 2 * WINDOW_SIZE_MULTIPLIER }>(Mode::Constant);
         check_hash::<1, { 3 * WINDOW_SIZE_MULTIPLIER }>(Mode::Constant);
@@ -131,26 +117,11 @@
         check_hash::<3, WINDOW_SIZE_MULTIPLIER>(Mode::Constant);
         check_hash::<4, WINDOW_SIZE_MULTIPLIER>(Mode::Constant);
         check_hash::<5, WINDOW_SIZE_MULTIPLIER>(Mode::Constant);
->>>>>>> 60ea10b9
     }
 
     #[test]
     fn test_hash_public() {
         // Set the number of windows, and modulate the window size.
-<<<<<<< HEAD
-        check_hash::<1, WINDOW_SIZE_MULTIPLIER>(Mode::Public, 14, 0, 42, 42);
-        check_hash::<1, { 2 * WINDOW_SIZE_MULTIPLIER }>(Mode::Public, 30, 0, 90, 90);
-        check_hash::<1, { 3 * WINDOW_SIZE_MULTIPLIER }>(Mode::Public, 46, 0, 138, 138);
-        check_hash::<1, { 4 * WINDOW_SIZE_MULTIPLIER }>(Mode::Public, 62, 0, 186, 186);
-        check_hash::<1, { 5 * WINDOW_SIZE_MULTIPLIER }>(Mode::Public, 78, 0, 234, 234);
-
-        // Set the window size, and modulate the number of windows.
-        check_hash::<1, WINDOW_SIZE_MULTIPLIER>(Mode::Public, 14, 0, 42, 42);
-        check_hash::<2, WINDOW_SIZE_MULTIPLIER>(Mode::Public, 30, 0, 90, 90);
-        check_hash::<3, WINDOW_SIZE_MULTIPLIER>(Mode::Public, 46, 0, 138, 138);
-        check_hash::<4, WINDOW_SIZE_MULTIPLIER>(Mode::Public, 62, 0, 186, 186);
-        check_hash::<5, WINDOW_SIZE_MULTIPLIER>(Mode::Public, 78, 0, 234, 234);
-=======
         check_hash::<1, WINDOW_SIZE_MULTIPLIER>(Mode::Public);
         check_hash::<1, { 2 * WINDOW_SIZE_MULTIPLIER }>(Mode::Public);
         check_hash::<1, { 3 * WINDOW_SIZE_MULTIPLIER }>(Mode::Public);
@@ -163,26 +134,11 @@
         check_hash::<3, WINDOW_SIZE_MULTIPLIER>(Mode::Public);
         check_hash::<4, WINDOW_SIZE_MULTIPLIER>(Mode::Public);
         check_hash::<5, WINDOW_SIZE_MULTIPLIER>(Mode::Public);
->>>>>>> 60ea10b9
     }
 
     #[test]
     fn test_hash_private() {
         // Set the number of windows, and modulate the window size.
-<<<<<<< HEAD
-        check_hash::<1, WINDOW_SIZE_MULTIPLIER>(Mode::Private, 14, 0, 42, 42);
-        check_hash::<1, { 2 * WINDOW_SIZE_MULTIPLIER }>(Mode::Private, 30, 0, 90, 90);
-        check_hash::<1, { 3 * WINDOW_SIZE_MULTIPLIER }>(Mode::Private, 46, 0, 138, 138);
-        check_hash::<1, { 4 * WINDOW_SIZE_MULTIPLIER }>(Mode::Private, 62, 0, 186, 186);
-        check_hash::<1, { 5 * WINDOW_SIZE_MULTIPLIER }>(Mode::Private, 78, 0, 234, 234);
-
-        // Set the window size, and modulate the number of windows.
-        check_hash::<1, WINDOW_SIZE_MULTIPLIER>(Mode::Private, 14, 0, 42, 42);
-        check_hash::<2, WINDOW_SIZE_MULTIPLIER>(Mode::Private, 30, 0, 90, 90);
-        check_hash::<3, WINDOW_SIZE_MULTIPLIER>(Mode::Private, 46, 0, 138, 138);
-        check_hash::<4, WINDOW_SIZE_MULTIPLIER>(Mode::Private, 62, 0, 186, 186);
-        check_hash::<5, WINDOW_SIZE_MULTIPLIER>(Mode::Private, 78, 0, 234, 234);
-=======
         check_hash::<1, WINDOW_SIZE_MULTIPLIER>(Mode::Private);
         check_hash::<1, { 2 * WINDOW_SIZE_MULTIPLIER }>(Mode::Private);
         check_hash::<1, { 3 * WINDOW_SIZE_MULTIPLIER }>(Mode::Private);
@@ -195,6 +151,5 @@
         check_hash::<3, WINDOW_SIZE_MULTIPLIER>(Mode::Private);
         check_hash::<4, WINDOW_SIZE_MULTIPLIER>(Mode::Private);
         check_hash::<5, WINDOW_SIZE_MULTIPLIER>(Mode::Private);
->>>>>>> 60ea10b9
     }
 }